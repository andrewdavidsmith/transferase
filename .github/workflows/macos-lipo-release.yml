name: Make lipo release on macOS

on:
  workflow_dispatch:

env:
  NCURSES_VERSION: 6.5
  OPENSSL_VERSION: 3.4.0

jobs:
  build-macos-releases:
    strategy:
      matrix:
        os: [macos-13, macos-14]
    runs-on: ${{ matrix.os }}
    steps:
      - uses: actions/checkout@v4
      - name: Update Homebrew
        run: brew update
      - name: Install dependencies
        run: |
          brew install zlib
      - name: Configure release build with g++-14
        run: |
          cmake -B build \
          -DCMAKE_VERBOSE_MAKEFILE=on \
          -DCMAKE_CXX_FLAGS="-I$(brew --prefix)/include" \
          -DCMAKE_EXE_LINKER_FLAGS="-L$(brew --prefix)/lib" \
          -DZLIB_LIBRARY=$(brew --prefix zlib)/lib/libz.a \
          -DCMAKE_CXX_COMPILER=g++-14 \
          -DPACKAGE=on \
          -DCMAKE_BUILD_TYPE=Build
      - name: Get version number
        id: get-vn
        run: |
          awk '/^  VERSION [0-9.]+$/ {print "vn="$NF}' CMakeLists.txt >> "$GITHUB_OUTPUT"
        env:
          GH_TOKEN: ${{ github.token }}
      - name: Build
        run: |
          cmake --build build -j4
      - name: Upload the binaries
        uses: actions/upload-artifact@v4
        with:
          name: transferase-${{ steps.get-vn.outputs.vn }}-${{ matrix.os }}-${{ runner.arch }}
          path: |
            build/cli/transferase
            build/cli/xfr
  package:
    needs: build-macos-releases
    runs-on: macos-15
    steps:
      - uses: actions/checkout@v4
      - name: Update Homebrew
        run: brew update
      - name: Install dependencies
        run: |
          brew install zlib
      - name: Configure for CPack
        run: |
<<<<<<< HEAD
          cmake -B build \
          -DZLIB_LIBRARY=$(brew --prefix zlib)/lib/libz.a \
          -DPACKAGE=on
=======
          cmake -B build -DZLIB_LIBRARY=$(brew --prefix zlib)/lib/libz.a -DPACKAGE=on
>>>>>>> 51702fa6
      - name: Create universal binaries
        uses: actions/download-artifact@v4
        with:
          path: binaries
          pattern: transferase-*
          merge-multiple: false
      - run: |
          lipo -create \
          binaries/transferase-0.6.0-macos-13-X64/transferase \
          binaries/transferase-0.6.0-macos-14-ARM64/transferase \
          -output build/cli/transferase
          lipo -create \
          binaries/transferase-0.6.0-macos-13-X64/xfr \
          binaries/transferase-0.6.0-macos-14-ARM64/xfr \
          -output build/cli/xfr
      - name: Prevent building dependencies
        run: |
          cmake -B build -DPACKAGE=on
      - name: Prevent CPack regen
        run: |
          mv build/Makefile build/Makefile.orig
          python3 data/cpack_no_preinstall.py build/Makefile.orig > build/Makefile
      - name: Package
        run: |
          cpack -B build --config build/CPackConfig.cmake
      - name: Get version number
        id: get-vn
        run: |
          awk '/^  VERSION [0-9.]+$/ {print "vn="$NF}' CMakeLists.txt >> "$GITHUB_OUTPUT"
        env:
          GH_TOKEN: ${{ github.token }}
      - name: Upload the package files
        uses: actions/upload-artifact@v4
        with:
          name: transferase-${{ steps.get-vn.outputs.vn }}-macOS
          path: build/transferase-${{ steps.get-vn.outputs.vn }}*<|MERGE_RESOLUTION|>--- conflicted
+++ resolved
@@ -58,13 +58,9 @@
           brew install zlib
       - name: Configure for CPack
         run: |
-<<<<<<< HEAD
           cmake -B build \
           -DZLIB_LIBRARY=$(brew --prefix zlib)/lib/libz.a \
           -DPACKAGE=on
-=======
-          cmake -B build -DZLIB_LIBRARY=$(brew --prefix zlib)/lib/libz.a -DPACKAGE=on
->>>>>>> 51702fa6
       - name: Create universal binaries
         uses: actions/download-artifact@v4
         with:
