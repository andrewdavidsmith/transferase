# This file is part of transferase
#
# Copyright (C) 2024: Andrew D. Smith
#
# Authors: Andrew D. Smith
#
# This is free software: you can redistribute it and/or modify it
# under the terms of the GNU General Public License as published by
# the Free Software Foundation, either version 3 of the License, or
# (at your option) any later version.
#
# This software is distributed in the hope that it will be useful, but
# WITHOUT ANY WARRANTY; without even the implied warranty of
# MERCHANTABILITY or FITNESS FOR A PARTICULAR PURPOSE.  See the GNU
# General Public License for more details.

name: Linting with cppcheck

on:
  push:
    branches: [ "main" ]
    paths: '**/*.*pp'
  pull_request:
    branches: [ "main" ]
    paths: '**/*.*pp'
  workflow_dispatch:
    paths: '**/*.*pp'

jobs:
  cppcheck:
    runs-on: ubuntu-24.04
    strategy:
      matrix:
        python-version: ["3.12"]

    steps:
    - name: Checkout repository
      uses: actions/checkout@v4

    - name: Python setup ${{ matrix.python-version }}
      uses: actions/setup-python@v5
      with:
        python-version: ${{ matrix.python-version }}

    - name: Install cppcheck
      run: |
<<<<<<< HEAD
        pip install cppcheck
=======
        conda install -c conda-forge cppcheck>=2.16
>>>>>>> d96cc1ec

    - name: Run cppcheck
      run: |
        ${CONDA}/bin/cppcheck \
          --quiet \
          --enable=all \
          --check-level=exhaustive \
          --inline-suppr \
          --suppressions-list=.cppcheck_suppress
          $(git ls-files '*.*pp')<|MERGE_RESOLUTION|>--- conflicted
+++ resolved
@@ -44,18 +44,14 @@
 
     - name: Install cppcheck
       run: |
-<<<<<<< HEAD
         pip install cppcheck
-=======
-        conda install -c conda-forge cppcheck>=2.16
->>>>>>> d96cc1ec
 
     - name: Run cppcheck
       run: |
-        ${CONDA}/bin/cppcheck \
+        cppcheck \
           --quiet \
           --enable=all \
           --check-level=exhaustive \
           --inline-suppr \
-          --suppressions-list=.cppcheck_suppress
+          --suppressions-list=.cppcheck_suppress \
           $(git ls-files '*.*pp')