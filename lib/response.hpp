--- conflicted
+++ resolved
@@ -47,10 +47,7 @@
   std::uint32_t cols{};
   std::uint32_t rows{};
   std::uint32_t n_bytes{};
-<<<<<<< HEAD
-=======
 
->>>>>>> b886c30a
   [[nodiscard]] auto
   error() const noexcept -> bool {
     return (status) ? true : false;
