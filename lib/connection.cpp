--- conflicted
+++ resolved
@@ -105,11 +105,7 @@
 
       if (const auto parse_err = parse(req_buf, req); parse_err) {
         lgr.warning("{} Request parse error: {}", conn_id, parse_err);
-<<<<<<< HEAD
-        resp_hdr = {parse_err, 0, 0, 0};
-=======
         resp_hdr = only_status(parse_err);
->>>>>>> b886c30a
         respond_with_error();
         return;
       }
@@ -146,11 +142,7 @@
       query_stats.update(n_bytes);
       if (ec) {
         lgr.warning("{} Error reading query: {}", conn_id, ec);
-<<<<<<< HEAD
-        resp_hdr = {request_error_code::error_reading_query, 0, 0, 0};
-=======
         resp_hdr = only_status(request_error_code::error_reading_query);
->>>>>>> b886c30a
         respond_with_error();
         return;
       }
